from setuptools import setup

setup(name='baseball',
<<<<<<< HEAD
      version='16.61',
=======
      version='16.59',
>>>>>>> 5bcc039f
      description='Library to download, anaylyze, and visualize events in Major League Baseball games.',
      url='https://github.com/benjamincrom/baseball',
      author='Benjamin B. Crom',
      author_email='benjamincrom@gmail.com',
      include_package_data=True,
      license='MIT',
      packages=['baseball'],
      zip_safe=False,
      install_requires=['python-dateutil', 'pytz', 'requests'])<|MERGE_RESOLUTION|>--- conflicted
+++ resolved
@@ -1,11 +1,7 @@
 from setuptools import setup
 
 setup(name='baseball',
-<<<<<<< HEAD
-      version='16.61',
-=======
-      version='16.59',
->>>>>>> 5bcc039f
+      version='16.62',
       description='Library to download, anaylyze, and visualize events in Major League Baseball games.',
       url='https://github.com/benjamincrom/baseball',
       author='Benjamin B. Crom',
